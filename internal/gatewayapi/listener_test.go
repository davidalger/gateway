--- conflicted
+++ resolved
@@ -22,19 +22,11 @@
 
 func TestProcessTracing(t *testing.T) {
 	cases := []struct {
-<<<<<<< HEAD
 		gw         gwapiv1.Gateway
 		proxy      *egcfgv1a1.EnvoyProxy
 		resources  Resources
 		translator Translator
 		expected   *ir.Tracing
-=======
-		gw       gwapiv1.Gateway
-		proxy    *egcfgv1a1.EnvoyProxy
-		mergedgw bool
-
-		expected *ir.Tracing
->>>>>>> 422a8faa
 	}{
 		{},
 		{
@@ -81,10 +73,16 @@
 					},
 				},
 			},
-			mergedgw: true,
+			translator: Translator{
+				MergeGateways: true,
+			},
 			expected: &ir.Tracing{
 				ServiceName:  "fake-gateway-class",
 				SamplingRate: 100.0,
+				Destination: ir.RouteDestination{
+					Name:     "tracing/fake-ns/fake-gw",
+					Settings: []*ir.DestinationSetting{},
+				},
 			},
 		},
 		{
@@ -239,11 +237,7 @@
 	for _, c := range cases {
 		c := c
 		t.Run("", func(t *testing.T) {
-<<<<<<< HEAD
 			got := c.translator.processTracing(&c.gw, c.proxy, &c.resources)
-=======
-			got := processTracing(&c.gw, c.proxy, c.mergedgw)
->>>>>>> 422a8faa
 			assert.Equal(t, c.expected, got)
 		})
 	}
