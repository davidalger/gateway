// Copyright Envoy Gateway Authors
// SPDX-License-Identifier: Apache-2.0
// The full text of the Apache license is available in the LICENSE file at
// the root of the repo.

package translator

import (
	"errors"
	"sort"

	accesslog "github.com/envoyproxy/go-control-plane/envoy/config/accesslog/v3"
	cfgcore "github.com/envoyproxy/go-control-plane/envoy/config/core/v3"
	fileaccesslog "github.com/envoyproxy/go-control-plane/envoy/extensions/access_loggers/file/v3"
	grpcaccesslog "github.com/envoyproxy/go-control-plane/envoy/extensions/access_loggers/grpc/v3"
	otelaccesslog "github.com/envoyproxy/go-control-plane/envoy/extensions/access_loggers/open_telemetry/v3"
	"github.com/envoyproxy/go-control-plane/pkg/wellknown"
	otlpcommonv1 "go.opentelemetry.io/proto/otlp/common/v1"
	"golang.org/x/exp/maps"
	"google.golang.org/protobuf/types/known/anypb"
	"google.golang.org/protobuf/types/known/structpb"

	"github.com/envoyproxy/gateway/internal/ir"
	"github.com/envoyproxy/gateway/internal/xds/types"
)

const (
	// EnvoyTextLogFormat is the default log format for Envoy.
	// See https://www.envoyproxy.io/docs/envoy/latest/configuration/observability/access_log/usage#default-format-string
	EnvoyTextLogFormat = "{\"start_time\":\"%START_TIME%\",\"method\":\"%REQ(:METHOD)%\"," +
		"\"x-envoy-origin-path\":\"%REQ(X-ENVOY-ORIGINAL-PATH?:PATH)%\",\"protocol\":\"%PROTOCOL%\"," +
		"\"response_code\":\"%RESPONSE_CODE%\",\"response_flags\":\"%RESPONSE_FLAGS%\"," +
		"\"response_code_details\":\"%RESPONSE_CODE_DETAILS%\"," +
		"\"connection_termination_details\":\"%CONNECTION_TERMINATION_DETAILS%\"," +
		"\"upstream_transport_failure_reason\":\"%UPSTREAM_TRANSPORT_FAILURE_REASON%\"," +
		"\"bytes_received\":\"%BYTES_RECEIVED%\",\"bytes_sent\":\"%BYTES_SENT%\"," +
		"\"duration\":\"%DURATION%\",\"x-envoy-upstream-service-time\":\"%RESP(X-ENVOY-UPSTREAM-SERVICE-TIME)%\"," +
		"\"x-forwarded-for\":\"%REQ(X-FORWARDED-FOR)%\",\"user-agent\":\"%REQ(USER-AGENT)%\"," +
		"\"x-request-id\":\"%REQ(X-REQUEST-ID)%\",\":authority\":\"%REQ(:AUTHORITY)%\"," +
		"\"upstream_host\":\"%UPSTREAM_HOST%\",\"upstream_cluster\":\"%UPSTREAM_CLUSTER%\"," +
		"\"upstream_local_address\":\"%UPSTREAM_LOCAL_ADDRESS%\"," +
		"\"downstream_local_address\":\"%DOWNSTREAM_LOCAL_ADDRESS%\"," +
		"\"downstream_remote_address\":\"%DOWNSTREAM_REMOTE_ADDRESS%\"," +
		"\"requested_server_name\":\"%REQUESTED_SERVER_NAME%\",\"route_name\":\"%ROUTE_NAME%\"}\n"

	otelLogName   = "otel_envoy_accesslog"
	otelAccessLog = "envoy.access_loggers.open_telemetry"
)

// for the case when a route does not exist to upstream, hcm logs will not be present
var listenerAccessLogFilter = &accesslog.AccessLogFilter{
	FilterSpecifier: &accesslog.AccessLogFilter_ResponseFlagFilter{
		ResponseFlagFilter: &accesslog.ResponseFlagFilter{Flags: []string{"NR"}},
	},
}

func buildXdsAccessLog(al *ir.AccessLog, forListener bool) []*accesslog.AccessLog {
	if al == nil {
		return nil
	}

	totalLen := len(al.Text) + len(al.JSON) + len(al.OpenTelemetry)
	accessLogs := make([]*accesslog.AccessLog, 0, totalLen)
	// handle text file access logs
	for _, text := range al.Text {
		filelog := &fileaccesslog.FileAccessLog{
			Path: text.Path,
		}
		format := EnvoyTextLogFormat
		if text.Format != nil {
			format = *text.Format
		}

		filelog.AccessLogFormat = &fileaccesslog.FileAccessLog_LogFormat{
			LogFormat: &cfgcore.SubstitutionFormatString{
				Format: &cfgcore.SubstitutionFormatString_TextFormatSource{
					TextFormatSource: &cfgcore.DataSource{
						Specifier: &cfgcore.DataSource_InlineString{
							InlineString: format,
						},
					},
				},
			},
		}

		// TODO: find a better way to handle this
		accesslogAny, _ := anypb.New(filelog)
		accessLogs = append(accessLogs, &accesslog.AccessLog{
			Name: wellknown.FileAccessLog,
			ConfigType: &accesslog.AccessLog_TypedConfig{
				TypedConfig: accesslogAny,
			},
		})
	}
	// handle json file access logs
	for _, json := range al.JSON {
		jsonFormat := &structpb.Struct{
			Fields: make(map[string]*structpb.Value, len(json.JSON)),
		}

		// sort keys to ensure consistent ordering
		keys := maps.Keys(json.JSON)
		sort.Strings(keys)

		for _, key := range keys {
			jsonFormat.Fields[key] = &structpb.Value{
				Kind: &structpb.Value_StringValue{
					StringValue: json.JSON[key],
				},
			}
		}

		filelog := &fileaccesslog.FileAccessLog{
			Path: json.Path,
			AccessLogFormat: &fileaccesslog.FileAccessLog_LogFormat{
				LogFormat: &cfgcore.SubstitutionFormatString{
					Format: &cfgcore.SubstitutionFormatString_JsonFormat{
						JsonFormat: jsonFormat,
					},
				},
			},
		}

		accesslogAny, _ := anypb.New(filelog)
		accessLogs = append(accessLogs, &accesslog.AccessLog{
			Name: wellknown.FileAccessLog,
			ConfigType: &accesslog.AccessLog_TypedConfig{
				TypedConfig: accesslogAny,
			},
		})
	}
	// handle open telemetry access logs
	for _, otel := range al.OpenTelemetry {
		al := &otelaccesslog.OpenTelemetryAccessLogConfig{
			CommonConfig: &grpcaccesslog.CommonGrpcAccessLogConfig{
				LogName: otelLogName,
				GrpcService: &cfgcore.GrpcService{
					TargetSpecifier: &cfgcore.GrpcService_EnvoyGrpc_{
						EnvoyGrpc: &cfgcore.GrpcService_EnvoyGrpc{
							ClusterName: otel.Destination.Name,
						},
					},
				},
				TransportApiVersion: cfgcore.ApiVersion_V3,
			},
			ResourceAttributes: convertToKeyValueList(otel.Resources, false),
		}

		// TODO: remove support for Host/Port in v1.2
		if otel.Destination.Settings[0].AddressType != nil &&
			*otel.Destination.Settings[0].AddressType == ir.FQDN {
			al.CommonConfig.GrpcService.TargetSpecifier.(*cfgcore.GrpcService_EnvoyGrpc_).EnvoyGrpc.Authority =
				otel.Destination.Settings[0].Endpoints[0].Host
		}

		format := EnvoyTextLogFormat
		if otel.Text != nil {
			format = *otel.Text
		}

		if format != "" {
			al.Body = &otlpcommonv1.AnyValue{
				Value: &otlpcommonv1.AnyValue_StringValue{
					StringValue: format,
				},
			}
		}

		al.Attributes = convertToKeyValueList(otel.Attributes, true)

		accesslogAny, _ := anypb.New(al)
		accessLogs = append(accessLogs, &accesslog.AccessLog{
			Name: otelAccessLog,
			ConfigType: &accesslog.AccessLog_TypedConfig{
				TypedConfig: accesslogAny,
			},
		})
	}

	// add filter for listener access logs
	if forListener {
		for _, al := range accessLogs {
			al.Filter = listenerAccessLogFilter
		}
	}

	return accessLogs
}

// read more here: https://opentelemetry.io/docs/specs/otel/resource/semantic_conventions/k8s/
const (
	k8sNamespaceNameKey = "k8s.namespace.name"
	k8sPodNameKey       = "k8s.pod.name"
)

func convertToKeyValueList(attributes map[string]string, additionalLabels bool) *otlpcommonv1.KeyValueList {
	maxLen := len(attributes)
	if additionalLabels {
		maxLen += 2
	}
	keyValueList := &otlpcommonv1.KeyValueList{
		Values: make([]*otlpcommonv1.KeyValue, 0, maxLen),
	}

	// always set the k8s namespace and pod name for better UX
	// EG cannot know the client namespace and pod name,
	// so we set these on attributes that read from the environment.
	if additionalLabels {
		// TODO: check the provider type and set the appropriate attributes
		keyValueList.Values = append(keyValueList.Values, &otlpcommonv1.KeyValue{
			Key:   k8sNamespaceNameKey,
			Value: &otlpcommonv1.AnyValue{Value: &otlpcommonv1.AnyValue_StringValue{StringValue: "%ENVIRONMENT(ENVOY_GATEWAY_NAMESPACE)%"}},
		})

		keyValueList.Values = append(keyValueList.Values, &otlpcommonv1.KeyValue{
			Key:   k8sPodNameKey,
			Value: &otlpcommonv1.AnyValue{Value: &otlpcommonv1.AnyValue_StringValue{StringValue: "%ENVIRONMENT(ENVOY_POD_NAME)%"}},
		})
	}

	if len(attributes) == 0 {
		return keyValueList
	}

	// sort keys to ensure consistent ordering
	keys := maps.Keys(attributes)
	sort.Strings(keys)

	for _, key := range keys {
		keyValueList.Values = append(keyValueList.Values, &otlpcommonv1.KeyValue{
			Key:   key,
			Value: &otlpcommonv1.AnyValue{Value: &otlpcommonv1.AnyValue_StringValue{StringValue: attributes[key]}},
		})
	}

	return keyValueList
}

func processClusterForAccessLog(tCtx *types.ResourceVersionTable, al *ir.AccessLog, metrics *ir.Metrics) error {
	if al == nil {
		return nil
	}

	// add clusters for Open Telemetry access logs
	for _, otel := range al.OpenTelemetry {
		endpointType := EndpointTypeStatic

		// TODO: remove support for Host/Port in v1.2
		if otel.Destination.Settings[0].AddressType != nil &&
			*otel.Destination.Settings[0].AddressType == ir.FQDN {
			endpointType = EndpointTypeDNS
		}

		if err := addXdsCluster(tCtx, &xdsClusterArgs{
			name:         otel.Destination.Name,
			settings:     otel.Destination.Settings,
			tSocket:      nil,
<<<<<<< HEAD
			endpointType: endpointType,
=======
			endpointType: EndpointTypeDNS,
			metrics:      metrics,
>>>>>>> 422a8faa
		}); err != nil && !errors.Is(err, ErrXdsClusterExists) {
			return err
		}
	}

	return nil
}<|MERGE_RESOLUTION|>--- conflicted
+++ resolved
@@ -147,7 +147,8 @@
 		}
 
 		// TODO: remove support for Host/Port in v1.2
-		if otel.Destination.Settings[0].AddressType != nil &&
+		if len(otel.Destination.Settings) > 0 &&
+			otel.Destination.Settings[0].AddressType != nil &&
 			*otel.Destination.Settings[0].AddressType == ir.FQDN {
 			al.CommonConfig.GrpcService.TargetSpecifier.(*cfgcore.GrpcService_EnvoyGrpc_).EnvoyGrpc.Authority =
 				otel.Destination.Settings[0].Endpoints[0].Host
@@ -246,7 +247,8 @@
 		endpointType := EndpointTypeStatic
 
 		// TODO: remove support for Host/Port in v1.2
-		if otel.Destination.Settings[0].AddressType != nil &&
+		if len(otel.Destination.Settings) > 0 &&
+			otel.Destination.Settings[0].AddressType != nil &&
 			*otel.Destination.Settings[0].AddressType == ir.FQDN {
 			endpointType = EndpointTypeDNS
 		}
@@ -255,12 +257,8 @@
 			name:         otel.Destination.Name,
 			settings:     otel.Destination.Settings,
 			tSocket:      nil,
-<<<<<<< HEAD
 			endpointType: endpointType,
-=======
-			endpointType: EndpointTypeDNS,
 			metrics:      metrics,
->>>>>>> 422a8faa
 		}); err != nil && !errors.Is(err, ErrXdsClusterExists) {
 			return err
 		}
